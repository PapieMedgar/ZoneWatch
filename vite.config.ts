--- conflicted
+++ resolved
@@ -10,14 +10,7 @@
     port: 8085,         // the port Vite will run on
     allowedHosts: [
       "all",
-<<<<<<< HEAD
-      "505a21f1602d.ngrok-free.app",
-=======
       "e4500825722f.ngrok-free.app",
-      "f343566175e0.ngrok-free.app",
-      "42f18d2fae21.ngrok-free.app",
-      "95d0d2aef1cc.ngrok-free.app",
->>>>>>> 9670acce
       "localhost",
       "127.0.0.1"
     ] // allow all external hosts, including ngrok
